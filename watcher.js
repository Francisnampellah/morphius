#!/usr/bin/env node

// Load environment variables from .env file
import 'dotenv/config';

import chokidar from 'chokidar';
import fs from 'fs/promises';
import path from 'path';
import { fileURLToPath } from 'url';
import { syncAnnotation } from './sheets-sync.js';
<<<<<<< HEAD
import { generateAIComment } from './ai-comment-generator.js';
=======
>>>>>>> 22cac3d8

const __filename = fileURLToPath(import.meta.url);
const __dirname = path.dirname(__filename);

// Configuration
const DOCUMENTS_PATH = process.env.DOCUMENTS_PATH || path.join(process.env.HOME, 'Documents');
const INPUT_DIR = path.join(DOCUMENTS_PATH, 'input');
const RESULTS_DIR = path.join(DOCUMENTS_PATH, 'results');
const BIN_DIR = path.join(DOCUMENTS_PATH, 'bin');
const TRACKING_FILE = path.join(RESULTS_DIR, 'sf_tracking.json');

// Batch processing configuration
const BATCH_TIMEOUT_MS = parseInt(process.env.BATCH_TIMEOUT_MS) || 10000; // 10 seconds default
const PROCESS_IMMEDIATELY = process.env.PROCESS_IMMEDIATELY === 'true' || false; // Process immediately when first .txt arrives

// Track current batch processing
let currentBatch = {
  binPrefix: null,
  binFile: null,
  txtFiles: [],
  isProcessing: false
};

// Track processed files to avoid infinite loops
const processedFiles = new Set();

// Track timeout for batch processing
let batchTimeout = null;

// SF value mapping
const SF_CATEGORIES = {
  0: 'other',
  1: 'Road Surface',
  2: 'cubs',
  3: 'vehicles',
  4: 'guard rails',
  5: 'protective barrier',
  6: 'streetlight',
  7: 'sign and overhead'
};

// Colors for console output
const colors = {
  reset: '\x1b[0m',
  bright: '\x1b[1m',
  green: '\x1b[32m',
  yellow: '\x1b[33m',
  blue: '\x1b[34m',
  magenta: '\x1b[35m',
  cyan: '\x1b[36m',
  red: '\x1b[31m'
};

function log(message, color = colors.reset) {
  console.log(`${color}${message}${colors.reset}`);
}

// Ensure directories exist
async function ensureDirectories() {
  try {
    await fs.mkdir(INPUT_DIR, { recursive: true });
    await fs.mkdir(RESULTS_DIR, { recursive: true });
    await fs.mkdir(BIN_DIR, { recursive: true });
    log('📁 Directories initialized:', colors.green);
    log(`   Input: ${INPUT_DIR}`, colors.cyan);
    log(`   Results: ${RESULTS_DIR}`, colors.cyan);
    log(`   Bin: ${BIN_DIR}`, colors.cyan);
  } catch (error) {
    log(`❌ Error creating directories: ${error.message}`, colors.red);
    process.exit(1);
  }
}

// Extract prefix from .bin filename
function extractBinPrefix(filename) {
  // Pattern: 000025_18_quebec_2022-02-14T11_27_05.918683Z_r30m_fov360deg_margin10.bin
  // We want: 000025_18
  const match = filename.match(/^(\d+_\d+)_/);
  if (match) {
    return match[1];
  }
  return null;
}

// Check if .txt file matches current batch prefix
function matchesCurrentBatch(filename) {
  if (!currentBatch.binPrefix) return false;
  
  // Extract prefix from .txt file (everything before last underscore)
  const lastUnderscoreIndex = filename.lastIndexOf('_');
  if (lastUnderscoreIndex > 0) {
    const txtPrefix = filename.substring(0, lastUnderscoreIndex);
    return txtPrefix === currentBatch.binPrefix;
  }
  return false;
}

// Check if .txt file should be included in current batch (more flexible matching)
function shouldIncludeInBatch(filename) {
  if (!currentBatch.binPrefix) return false;
  
  // If we have a .bin file, include all .txt files in the current batch
  // This is more flexible and handles cases where .txt files don't match the .bin prefix exactly
  return filename.endsWith('.txt');
}

// Extract SF values from a line of data
function extractSFValue(line) {
  // Pattern: -0.62886816 -27.54355812 -2.18630981 1.000000
  // We want the last number (SF value)
  const parts = line.trim().split(/\s+/);
  if (parts.length >= 4) {
    const sfValue = parseFloat(parts[parts.length - 1]);
    if (!isNaN(sfValue)) {
      return Math.round(sfValue); // Round to get integer SF value
    }
  }
  return null;
}

// Count SF values in content
function countSFValues(content) {
  const lines = content.split('\n').filter(line => line.trim());
  const sfCounts = {};
  
  for (const line of lines) {
    const sfValue = extractSFValue(line);
    if (sfValue !== null) {
      sfCounts[sfValue] = (sfCounts[sfValue] || 0) + 1;
    }
  }
  
  return sfCounts;
}

// Load existing tracking data
async function loadTrackingData() {
  try {
    const data = await fs.readFile(TRACKING_FILE, 'utf8');
    return JSON.parse(data);
  } catch (error) {
    // File doesn't exist or is invalid, return empty structure
    return {};
  }
}

// Save tracking data
async function saveTrackingData(data) {
  try {
    await fs.writeFile(TRACKING_FILE, JSON.stringify(data, null, 2));
    log(`💾 Updated SF tracking data`, colors.green);
  } catch (error) {
    log(`❌ Error saving tracking data: ${error.message}`, colors.red);
  }
}

// Update tracking data with SF values from merged file
async function updateSFTracking(mergedFilePath, sfCounts) {
  try {
    const trackingData = await loadTrackingData();
    const filename = path.basename(mergedFilePath);
    const currentTime = new Date();
    
    // Create entry for this file
    const fileEntry = {
      filename: filename,
      timestamp: currentTime.toISOString(),
      totalPoints: Object.values(sfCounts).reduce((sum, count) => sum + count, 0),
      sfCounts: sfCounts,
      sfCategories: {}
    };
    
    // Map SF values to categories
    for (const [sfValue, count] of Object.entries(sfCounts)) {
      const category = SF_CATEGORIES[parseInt(sfValue)] || 'unknown';
      fileEntry.sfCategories[category] = count;
    }
    
    // Update tracking data
    trackingData[filename] = fileEntry;
    
    // Save updated data
    await saveTrackingData(trackingData);
    
    // Log summary
    log(`📊 SF Analysis for ${filename}:`, colors.blue);
    log(`   Total points: ${fileEntry.totalPoints}`, colors.cyan);
    for (const [category, count] of Object.entries(fileEntry.sfCategories)) {
      if (count > 0) {
        log(`   ${category}: ${count} points`, colors.cyan);
      }
    }
    
<<<<<<< HEAD
    // Generate AI comment based on analysis results
    let aiComment = 'Completed. No problem. Review GOOD'; // Default fallback
    try {
      log(`🤖 Generating AI comment for ${filename}...`, colors.blue);
      aiComment = await generateAIComment(sfCounts, fileEntry.sfCategories, fileEntry.totalPoints, filename);
      log(`✅ AI comment generated: "${aiComment}"`, colors.green);
    } catch (aiError) {
      log(`⚠️  AI comment generation failed (using fallback): ${aiError.message}`, colors.yellow);
    }

=======
>>>>>>> 22cac3d8
    // Sync to Google Sheets if configured
    try {
      const sheetId = process.env.SHEET_ID;
      const sheetName = process.env.SHEET_NAME;
      
      if (sheetId && sheetName) {
        // Extract prefix from filename (remove _result.txt suffix)
        const prefix = filename.replace('_result.txt', '');
        
        // Get previous annotation time from tracking data
        let prevTime = currentTime;
        if (trackingData[filename] && trackingData[filename].timestamp) {
          prevTime = new Date(trackingData[filename].timestamp);
        }
        
        log(`🔄 Syncing to Google Sheets: ${prefix}`, colors.blue);
<<<<<<< HEAD
        await syncAnnotation(sheetId, sheetName, prefix, sfCounts, prevTime, currentTime, aiComment, fileEntry.totalPoints);
=======
        await syncAnnotation(sheetId, sheetName, prefix, sfCounts, prevTime, currentTime);
>>>>>>> 22cac3d8
      } else {
        log(`⚠️  Google Sheets not configured (missing SHEET_ID or SHEET_NAME)`, colors.yellow);
      }
    } catch (sheetsError) {
      log(`⚠️  Google Sheets sync failed (continuing): ${sheetsError.message}`, colors.yellow);
    }
    
  } catch (error) {
    log(`❌ Error updating SF tracking: ${error.message}`, colors.red);
  }
}

// Move .bin file to bin directory
async function moveBinFile(filePath) {
  try {
    const filename = path.basename(filePath);
    const destPath = path.join(BIN_DIR, filename);
    
    await fs.rename(filePath, destPath);
    log(`📦 Moved .bin file to ~/Documents/bin/`, colors.green);
    return true;
  } catch (error) {
    log(`❌ Error moving .bin file: ${error.message}`, colors.red);
    return false;
  }
}

// Merge txt files for current batch
async function mergeTxtFiles() {
  if (currentBatch.txtFiles.length === 0) {
    log(`⚠️  No .txt files to merge for batch: ${currentBatch.binPrefix}`, colors.yellow);
    return;
  }

  try {
    // Sort files by filename to ensure consistent order
    currentBatch.txtFiles.sort();

    const mergedContent = [];
    let totalLines = 0;

    log(`📄 Merging ${currentBatch.txtFiles.length} .txt files for batch: ${currentBatch.binPrefix}`, colors.blue);

    for (const filePath of currentBatch.txtFiles) {
      try {
        const content = await fs.readFile(filePath, 'utf8');
        const lines = content.split('\n').filter(line => line.trim());
        mergedContent.push(...lines);
        totalLines += lines.length;
        
        log(`   ✅ Read: ${path.basename(filePath)} (${lines.length} lines)`, colors.cyan);
      } catch (error) {
        log(`⚠️  Warning: Could not read ${path.basename(filePath)}: ${error.message}`, colors.yellow);
      }
    }

    // Write merged content using the .bin prefix
    const resultFilename = `${currentBatch.binPrefix}_result.txt`;
    const resultPath = path.join(RESULTS_DIR, resultFilename);
    const mergedContentString = mergedContent.join('\n');
    await fs.writeFile(resultPath, mergedContentString);

    log(`✅ Merged ${currentBatch.txtFiles.length} txt files into ~/Documents/results/${resultFilename}`, colors.green);
    log(`   Total lines: ${totalLines}`, colors.cyan);

    // Analyze SF values and update tracking
    const sfCounts = countSFValues(mergedContentString);
    if (Object.keys(sfCounts).length > 0) {
      await updateSFTracking(resultPath, sfCounts);
    } else {
      log(`⚠️  No SF values found in merged file`, colors.yellow);
    }

  } catch (error) {
    log(`❌ Error merging txt files: ${error.message}`, colors.red);
  }
}

// Clear input directory after processing
async function clearInputDirectory() {
  try {
    const files = await fs.readdir(INPUT_DIR);
    if (files.length > 0) {
      log(`🧹 Clearing input directory (${files.length} files remaining)`, colors.yellow);
      
      for (const file of files) {
        const filePath = path.join(INPUT_DIR, file);
        try {
          await fs.unlink(filePath);
          log(`   🗑️  Deleted: ${file}`, colors.yellow);
        } catch (error) {
          log(`⚠️  Warning: Could not delete ${file}: ${error.message}`, colors.yellow);
        }
      }
    }
  } catch (error) {
    log(`❌ Error clearing input directory: ${error.message}`, colors.red);
  }
}

// Process current batch completely
async function processCurrentBatch() {
  if (currentBatch.isProcessing) {
    log(`⏳ Batch already being processed: ${currentBatch.binPrefix}`, colors.yellow);
    return;
  }

  currentBatch.isProcessing = true;
  log(`🚀 Processing batch: ${currentBatch.binPrefix}`, colors.bright);

  try {
    // 1. Move .bin file
    if (currentBatch.binFile) {
      await moveBinFile(currentBatch.binFile);
    }

    // 2. Merge .txt files
    await mergeTxtFiles();

    // 3. Clear input directory
    await clearInputDirectory();

    log(`✅ Batch completed: ${currentBatch.binPrefix}`, colors.green);
    log('', colors.reset);

  } catch (error) {
    log(`❌ Error processing batch: ${error.message}`, colors.red);
  } finally {
  // Reset for next batch
  currentBatch = {
    binPrefix: null,
    binFile: null,
    txtFiles: [],
    isProcessing: false
  };
  
  // Clear processed files for next batch
  processedFiles.clear();
  }
}

// Handle .bin file detection
async function handleBinFile(filePath) {
  const filename = path.basename(filePath);
  
  // Check if already processed to avoid duplicates
  if (processedFiles.has(filePath)) {
    log(`⏭️  Already processed .bin file: ${filename}`, colors.yellow);
    return;
  }

  if (currentBatch.isProcessing) {
    log(`⏳ Previous batch still processing, queuing .bin file: ${filename}`, colors.yellow);
    return;
  }

  log(`📂 Detected .bin file: ${filename}`, colors.blue);
  
  const prefix = extractBinPrefix(filename);
  if (!prefix) {
    log(`⚠️  Could not extract prefix from: ${filename}`, colors.yellow);
    return;
  }

  log(`✅ Prefix extracted: ${prefix}`, colors.green);
  
  // Clear any existing timeout
  if (batchTimeout) {
    clearTimeout(batchTimeout);
    batchTimeout = null;
  }
  
  // Start new batch
  currentBatch.binPrefix = prefix;
  currentBatch.binFile = filePath;
  currentBatch.txtFiles = [];
  processedFiles.add(filePath);
  
  log(`🔄 Started new batch: ${prefix}`, colors.cyan);
  log(`   Waiting for .txt files...`, colors.cyan);
}

// Handle .txt file detection
async function handleTxtFile(filePath) {
  const filename = path.basename(filePath);
  
  if (!currentBatch.binPrefix) {
    log(`⏳ No active batch, waiting for .bin file. Ignoring: ${filename}`, colors.yellow);
    return;
  }

  if (!shouldIncludeInBatch(filename)) {
    log(`⚠️  .txt file not included in current batch: ${filename}`, colors.yellow);
    return;
  }

  // Check if already processed to avoid duplicates
  if (processedFiles.has(filePath)) {
    log(`⏭️  Already processed: ${filename}`, colors.yellow);
    return;
  }

  log(`📄 Detected .txt file for batch: ${filename}`, colors.magenta);
  currentBatch.txtFiles.push(filePath);
  processedFiles.add(filePath);
  
  log(`   Batch now has ${currentBatch.txtFiles.length} .txt files`, colors.cyan);
  log(`   Current batch state:`, colors.cyan);
  log(`     - binPrefix: ${currentBatch.binPrefix}`, colors.cyan);
  log(`     - binFile: ${currentBatch.binFile ? 'present' : 'missing'}`, colors.cyan);
  log(`     - txtFiles: ${currentBatch.txtFiles.length}`, colors.cyan);
  log(`     - isProcessing: ${currentBatch.isProcessing}`, colors.cyan);
}

// Handle file detection
async function handleFile(filePath) {
  const filename = path.basename(filePath);
  
  if (filename.endsWith('.bin')) {
    await handleBinFile(filePath);
  } else if (filename.endsWith('.txt')) {
    await handleTxtFile(filePath);
  }
}

// Process existing files on startup
async function processExistingFiles() {
  try {
    const files = await fs.readdir(INPUT_DIR);
    const txtFiles = files.filter(file => file.endsWith('.txt'));
    const binFiles = files.filter(file => file.endsWith('.bin'));
    
    if (txtFiles.length > 0 || binFiles.length > 0) {
      log(`📁 Found ${txtFiles.length} .txt files and ${binFiles.length} .bin files in input directory`, colors.blue);
      
      // Process .bin files first
      for (const file of binFiles) {
        const filePath = path.join(INPUT_DIR, file);
        await handleBinFile(filePath);
      }
      
      // Process .txt files
      for (const file of txtFiles) {
        const filePath = path.join(INPUT_DIR, file);
        await handleTxtFile(filePath);
      }
      
      // Process the batch if we have files
      if (currentBatch.binPrefix) {
        await processCurrentBatch();
      }
    }
  } catch (error) {
    log(`⚠️  Error processing existing files: ${error.message}`, colors.yellow);
  }
}

// Main function
async function main() {
  log('🚀 CloudCompare File Watcher Starting...', colors.bright);
  log('', colors.reset);

  // Ensure directories exist
  await ensureDirectories();
  log('', colors.reset);
  
  // Process existing files
  await processExistingFiles();
  log('', colors.reset);

  // Watch for new files in the input directory
  const watcher = chokidar.watch(INPUT_DIR, {
    ignored: /(^|[\/\\])\../, // ignore dotfiles
    persistent: true,
    ignoreInitial: true, // Don't process existing files again (we already did)
    awaitWriteFinish: {
      stabilityThreshold: 2000, // Wait 2 seconds after file stops changing
      pollInterval: 200 // Check every 200ms
    },
    usePolling: true, // Force polling mode for better reliability
    interval: 1000, // Poll every 1 second
    binaryInterval: 1000,
    depth: 0 // Only watch the immediate directory
  });

  watcher
    .on('ready', () => {
      log(`👀 File watcher ready, monitoring: ${INPUT_DIR}`, colors.green);
    })
    .on('add', async (filePath) => {
      log(`🆕 New file detected: ${path.basename(filePath)}`, colors.bright);
      await handleFile(filePath);
      
      // Debug: Check batch state
      log(`🔍 Checking batch processing conditions:`, colors.blue);
      log(`   - binPrefix: ${currentBatch.binPrefix}`, colors.blue);
      log(`   - binFile: ${currentBatch.binFile ? 'present' : 'missing'}`, colors.blue);
      log(`   - txtFiles.length: ${currentBatch.txtFiles.length}`, colors.blue);
      log(`   - isProcessing: ${currentBatch.isProcessing}`, colors.blue);
      
      // If we have a complete batch, process it
      if (currentBatch.binPrefix && currentBatch.binFile && currentBatch.txtFiles.length > 0) {
        log(`✅ Batch conditions met, setting up timeout...`, colors.green);
        
        // Clear any existing timeout
        if (batchTimeout) {
          clearTimeout(batchTimeout);
          log(`   Cleared existing timeout`, colors.cyan);
        }
        
        // Wait 10 seconds to see if more .txt files arrive
        log(`⏳ Waiting 10 seconds for more .txt files before processing batch: ${currentBatch.binPrefix}`, colors.yellow);
        batchTimeout = setTimeout(async () => {
          if (currentBatch.binPrefix && !currentBatch.isProcessing) {
            log(`⏰ Timeout reached, processing batch: ${currentBatch.binPrefix}`, colors.blue);
            await processCurrentBatch();
          }
          batchTimeout = null;
        }, 10000); // Wait 10 seconds for more files
      } else {
        log(`❌ Batch conditions not met, not processing yet`, colors.yellow);
      }
    })
    .on('change', (filePath) => {
      log(`🔄 File changed: ${path.basename(filePath)}`, colors.yellow);
    })
    .on('unlink', (filePath) => {
      log(`🗑️  File removed: ${path.basename(filePath)}`, colors.yellow);
    })
    .on('error', error => {
      log(`❌ Watcher error: ${error.message}`, colors.red);
    });

  log('👀 Watching for files in ~/Documents/input/', colors.cyan);
  log('   Drop .bin file first, then related .txt files!', colors.cyan);
  log('', colors.reset);
  log('Press Ctrl+C to stop the watcher', colors.yellow);

  // Backup polling mechanism - check for new files every 5 seconds
  const pollInterval = setInterval(async () => {
    try {
      const files = await fs.readdir(INPUT_DIR);
      const newFiles = files.filter(file => 
        (file.endsWith('.bin') || file.endsWith('.txt')) && 
        !processedFiles.has(path.join(INPUT_DIR, file))
      );
      
      if (newFiles.length > 0) {
        log(`🔍 Polling detected ${newFiles.length} new file(s): ${newFiles.join(', ')}`, colors.blue);
        for (const file of newFiles) {
          const filePath = path.join(INPUT_DIR, file);
          log(`🆕 Polling detected file: ${file}`, colors.bright);
          await handleFile(filePath);
          
          // Check batch processing conditions
          if (currentBatch.binPrefix && currentBatch.binFile && currentBatch.txtFiles.length > 0) {
            log(`✅ Polling: Batch conditions met, setting up timeout...`, colors.green);
            
            // Clear any existing timeout
            if (batchTimeout) {
              clearTimeout(batchTimeout);
              log(`   Cleared existing timeout`, colors.cyan);
            }
            
            // Wait 10 seconds to see if more .txt files arrive
            log(`⏳ Waiting 10 seconds for more .txt files before processing batch: ${currentBatch.binPrefix}`, colors.yellow);
            batchTimeout = setTimeout(async () => {
              if (currentBatch.binPrefix && !currentBatch.isProcessing) {
                log(`⏰ Timeout reached, processing batch: ${currentBatch.binPrefix}`, colors.blue);
                await processCurrentBatch();
              }
              batchTimeout = null;
            }, 10000); // Wait 10 seconds for more files
          }
        }
      }
    } catch (error) {
      // Ignore polling errors
    }
  }, 5000); // Check every 5 seconds
  log('', colors.reset);

  // Handle graceful shutdown
  process.on('SIGINT', () => {
    log('\n🛑 Shutting down watcher...', colors.yellow);
    clearInterval(pollInterval);
    watcher.close();
    process.exit(0);
  });
}

// Start the watcher
main().catch(error => {
  log(`❌ Fatal error: ${error.message}`, colors.red);
  process.exit(1);
});<|MERGE_RESOLUTION|>--- conflicted
+++ resolved
@@ -1,4 +1,7 @@
 #!/usr/bin/env node
+
+// Load environment variables from .env file
+import 'dotenv/config';
 
 // Load environment variables from .env file
 import 'dotenv/config';
@@ -8,10 +11,7 @@
 import path from 'path';
 import { fileURLToPath } from 'url';
 import { syncAnnotation } from './sheets-sync.js';
-<<<<<<< HEAD
 import { generateAIComment } from './ai-comment-generator.js';
-=======
->>>>>>> 22cac3d8
 
 const __filename = fileURLToPath(import.meta.url);
 const __dirname = path.dirname(__filename);
@@ -22,6 +22,10 @@
 const RESULTS_DIR = path.join(DOCUMENTS_PATH, 'results');
 const BIN_DIR = path.join(DOCUMENTS_PATH, 'bin');
 const TRACKING_FILE = path.join(RESULTS_DIR, 'sf_tracking.json');
+
+// Batch processing configuration
+const BATCH_TIMEOUT_MS = parseInt(process.env.BATCH_TIMEOUT_MS) || 10000; // 10 seconds default
+const PROCESS_IMMEDIATELY = process.env.PROCESS_IMMEDIATELY === 'true' || false; // Process immediately when first .txt arrives
 
 // Batch processing configuration
 const BATCH_TIMEOUT_MS = parseInt(process.env.BATCH_TIMEOUT_MS) || 10000; // 10 seconds default
@@ -174,10 +178,12 @@
     const trackingData = await loadTrackingData();
     const filename = path.basename(mergedFilePath);
     const currentTime = new Date();
+    const currentTime = new Date();
     
     // Create entry for this file
     const fileEntry = {
       filename: filename,
+      timestamp: currentTime.toISOString(),
       timestamp: currentTime.toISOString(),
       totalPoints: Object.values(sfCounts).reduce((sum, count) => sum + count, 0),
       sfCounts: sfCounts,
@@ -205,7 +211,6 @@
       }
     }
     
-<<<<<<< HEAD
     // Generate AI comment based on analysis results
     let aiComment = 'Completed. No problem. Review GOOD'; // Default fallback
     try {
@@ -216,8 +221,6 @@
       log(`⚠️  AI comment generation failed (using fallback): ${aiError.message}`, colors.yellow);
     }
 
-=======
->>>>>>> 22cac3d8
     // Sync to Google Sheets if configured
     try {
       const sheetId = process.env.SHEET_ID;
@@ -234,11 +237,7 @@
         }
         
         log(`🔄 Syncing to Google Sheets: ${prefix}`, colors.blue);
-<<<<<<< HEAD
         await syncAnnotation(sheetId, sheetName, prefix, sfCounts, prevTime, currentTime, aiComment, fileEntry.totalPoints);
-=======
-        await syncAnnotation(sheetId, sheetName, prefix, sfCounts, prevTime, currentTime);
->>>>>>> 22cac3d8
       } else {
         log(`⚠️  Google Sheets not configured (missing SHEET_ID or SHEET_NAME)`, colors.yellow);
       }
@@ -446,6 +445,11 @@
   processedFiles.add(filePath);
   
   log(`   Batch now has ${currentBatch.txtFiles.length} .txt files`, colors.cyan);
+  log(`   Current batch state:`, colors.cyan);
+  log(`     - binPrefix: ${currentBatch.binPrefix}`, colors.cyan);
+  log(`     - binFile: ${currentBatch.binFile ? 'present' : 'missing'}`, colors.cyan);
+  log(`     - txtFiles: ${currentBatch.txtFiles.length}`, colors.cyan);
+  log(`     - isProcessing: ${currentBatch.isProcessing}`, colors.cyan);
   log(`   Current batch state:`, colors.cyan);
   log(`     - binPrefix: ${currentBatch.binPrefix}`, colors.cyan);
   log(`     - binFile: ${currentBatch.binFile ? 'present' : 'missing'}`, colors.cyan);
@@ -522,13 +526,26 @@
     interval: 1000, // Poll every 1 second
     binaryInterval: 1000,
     depth: 0 // Only watch the immediate directory
+    ignoreInitial: true, // Don't process existing files again (we already did)
+    awaitWriteFinish: {
+      stabilityThreshold: 2000, // Wait 2 seconds after file stops changing
+      pollInterval: 200 // Check every 200ms
+    },
+    usePolling: true, // Force polling mode for better reliability
+    interval: 1000, // Poll every 1 second
+    binaryInterval: 1000,
+    depth: 0 // Only watch the immediate directory
   });
 
   watcher
     .on('ready', () => {
       log(`👀 File watcher ready, monitoring: ${INPUT_DIR}`, colors.green);
     })
+    .on('ready', () => {
+      log(`👀 File watcher ready, monitoring: ${INPUT_DIR}`, colors.green);
+    })
     .on('add', async (filePath) => {
+      log(`🆕 New file detected: ${path.basename(filePath)}`, colors.bright);
       log(`🆕 New file detected: ${path.basename(filePath)}`, colors.bright);
       await handleFile(filePath);
       
@@ -539,13 +556,23 @@
       log(`   - txtFiles.length: ${currentBatch.txtFiles.length}`, colors.blue);
       log(`   - isProcessing: ${currentBatch.isProcessing}`, colors.blue);
       
+      // Debug: Check batch state
+      log(`🔍 Checking batch processing conditions:`, colors.blue);
+      log(`   - binPrefix: ${currentBatch.binPrefix}`, colors.blue);
+      log(`   - binFile: ${currentBatch.binFile ? 'present' : 'missing'}`, colors.blue);
+      log(`   - txtFiles.length: ${currentBatch.txtFiles.length}`, colors.blue);
+      log(`   - isProcessing: ${currentBatch.isProcessing}`, colors.blue);
+      
       // If we have a complete batch, process it
       if (currentBatch.binPrefix && currentBatch.binFile && currentBatch.txtFiles.length > 0) {
+        log(`✅ Batch conditions met, setting up timeout...`, colors.green);
+        
         log(`✅ Batch conditions met, setting up timeout...`, colors.green);
         
         // Clear any existing timeout
         if (batchTimeout) {
           clearTimeout(batchTimeout);
+          log(`   Cleared existing timeout`, colors.cyan);
           log(`   Cleared existing timeout`, colors.cyan);
         }
         
@@ -558,6 +585,15 @@
           }
           batchTimeout = null;
         }, 10000); // Wait 10 seconds for more files
+      } else {
+        log(`❌ Batch conditions not met, not processing yet`, colors.yellow);
+      }
+    })
+    .on('change', (filePath) => {
+      log(`🔄 File changed: ${path.basename(filePath)}`, colors.yellow);
+    })
+    .on('unlink', (filePath) => {
+      log(`🗑️  File removed: ${path.basename(filePath)}`, colors.yellow);
       } else {
         log(`❌ Batch conditions not met, not processing yet`, colors.yellow);
       }
@@ -619,11 +655,55 @@
       // Ignore polling errors
     }
   }, 5000); // Check every 5 seconds
+
+  // Backup polling mechanism - check for new files every 5 seconds
+  const pollInterval = setInterval(async () => {
+    try {
+      const files = await fs.readdir(INPUT_DIR);
+      const newFiles = files.filter(file => 
+        (file.endsWith('.bin') || file.endsWith('.txt')) && 
+        !processedFiles.has(path.join(INPUT_DIR, file))
+      );
+      
+      if (newFiles.length > 0) {
+        log(`🔍 Polling detected ${newFiles.length} new file(s): ${newFiles.join(', ')}`, colors.blue);
+        for (const file of newFiles) {
+          const filePath = path.join(INPUT_DIR, file);
+          log(`🆕 Polling detected file: ${file}`, colors.bright);
+          await handleFile(filePath);
+          
+          // Check batch processing conditions
+          if (currentBatch.binPrefix && currentBatch.binFile && currentBatch.txtFiles.length > 0) {
+            log(`✅ Polling: Batch conditions met, setting up timeout...`, colors.green);
+            
+            // Clear any existing timeout
+            if (batchTimeout) {
+              clearTimeout(batchTimeout);
+              log(`   Cleared existing timeout`, colors.cyan);
+            }
+            
+            // Wait 10 seconds to see if more .txt files arrive
+            log(`⏳ Waiting 10 seconds for more .txt files before processing batch: ${currentBatch.binPrefix}`, colors.yellow);
+            batchTimeout = setTimeout(async () => {
+              if (currentBatch.binPrefix && !currentBatch.isProcessing) {
+                log(`⏰ Timeout reached, processing batch: ${currentBatch.binPrefix}`, colors.blue);
+                await processCurrentBatch();
+              }
+              batchTimeout = null;
+            }, 10000); // Wait 10 seconds for more files
+          }
+        }
+      }
+    } catch (error) {
+      // Ignore polling errors
+    }
+  }, 5000); // Check every 5 seconds
   log('', colors.reset);
 
   // Handle graceful shutdown
   process.on('SIGINT', () => {
     log('\n🛑 Shutting down watcher...', colors.yellow);
+    clearInterval(pollInterval);
     clearInterval(pollInterval);
     watcher.close();
     process.exit(0);
